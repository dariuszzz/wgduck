--- conflicted
+++ resolved
@@ -75,7 +75,6 @@
 impl RenderingContext {
     const DEPTH_FORMAT: wgpu::TextureFormat = wgpu::TextureFormat::Depth32Float;
 
-<<<<<<< HEAD
     // fn create_depth_texture(
     //     device: &wgpu::Device, 
     //     size: (u32, u32)
@@ -100,33 +99,6 @@
 
     //     (texture, texture_view)
     // }
-=======
-    fn create_depth_texture(
-        device: &wgpu::Device, 
-        size: (u32, u32)
-    ) -> (wgpu::Texture, wgpu::TextureView) {
-        let size = wgpu::Extent3d {
-            width: size.0,
-            height: size.1,
-            depth_or_array_layers: 1
-        };
-
-        let texture = device.create_texture(&wgpu::TextureDescriptor {
-            label: Some("Depth texture"),
-            size,
-            mip_level_count: 1,
-            sample_count: 1,
-            dimension: wgpu::TextureDimension::D2,
-            format: Self::DEPTH_FORMAT,
-            usage: wgpu::TextureUsages::RENDER_ATTACHMENT | wgpu::TextureUsages::TEXTURE_BINDING,
-            view_formats: &[Self::DEPTH_FORMAT]
-        });
-
-        let texture_view = texture.create_view(&wgpu::TextureViewDescriptor::default());
-
-        (texture, texture_view)
-    }
->>>>>>> 29d1f944
 
     pub async fn new<W>(window_size: impl Into<[u32; 2]>, window: &W) -> Self
     where
@@ -135,16 +107,9 @@
         let window_size = window_size.into();
 
         let instance = wgpu::Instance::new(wgpu::InstanceDescriptor {
-<<<<<<< HEAD
             backends: wgpu::Backends::all(),
             dx12_shader_compiler: wgpu::Dx12Compiler::Fxc
         });
-=======
-            backends: wgpu::Backends::PRIMARY,
-            dx12_shader_compiler: wgpu::Dx12Compiler::Fxc
-        });
-
->>>>>>> 29d1f944
 
         let surface = unsafe { instance.create_surface(window) }.unwrap();
         let adapter = instance
@@ -184,11 +149,7 @@
             width: window_size[0],
             height: window_size[1],
             present_mode: wgpu::PresentMode::AutoVsync,
-<<<<<<< HEAD
             view_formats: vec![]
-=======
-            view_formats: vec![swapchain_format]
->>>>>>> 29d1f944
         };
 
         surface.configure(&device, &config);
